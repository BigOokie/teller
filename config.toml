# Teller configuration
# Defaults are shown, commented out
# Some values have no defaults and must be filled in

debug = true
# logfile = "./teller.log"  # logfile can be an absolute path or relative to the working directory
# dbfile = "teller.db"  # dbfile is saved inside ~/.teller-skycoin, do not include a path
btc_addresses = "example_btc_addresses.json" # REQUIRED: path to btc addresses file
eth_addresses = "example_eth_addresses.json" # REQUIRED: path to eth addresses file
sky_addresses = "example_sky_addresses.json" # REQUIRED: path to eth addresses file

[teller]
# max_bound_addrs = 5 # 0 means unlimited
# bind_enabled = true # Disable this to prevent binding of new addresses

[sky_rpc]
# address = "127.0.0.1:6430"

[btc_rpc]
# server = "127.0.0.1:8334"
user = "" # REQUIRED
pass = "" # REQUIRED
cert = "" # REQUIRED

[eth_rpc]
server = "" # REQUIRED
port = "" # REQUIRED

[btc_scanner]
# scan_period = "20s"
# initial_scan_height = 492478
# confirmations_required = 1
# enabled = true
<<<<<<< HEAD
=======

>>>>>>> 5d617f9a
[eth_scanner]
# scan_period = "5s"
# initial_scan_height =4654259
# confirmations_required = 1
# enabled = false
<<<<<<< HEAD
[sky_scanner]
# scan_period = "5s"
# initial_scan_height =100
# enabled = false
=======
>>>>>>> 5d617f9a

[sky_exchanger]
sky_btc_exchange_rate = "500" # REQUIRED: SKY/BTC exchange rate as a string, can be an int, float or a rational fraction
sky_eth_exchange_rate = "100" # REQUIRED: SKY/ETH exchange rate as a string, can be an int, float or a rational fraction
sky_sky_exchange_rate = "1" # REQUIRED: SKY/ETH exchange rate as a string, can be an int, float or a rational fraction
wallet = "example.wlt" # REQUIRED: path to local hot wallet file
# max_decimals = 3  # Number of decimal places to truncate SKY to
# tx_confirmation_check_wait = "5s"
# send_enabled = true # Disable this to disable sending of coins (all other processing functions normally)
# buy_method = "direct" # Options are "direct" or "passthrough"

[sky_exchanger.c2cx]
key = "" # REQUIRED if buy_method = "passthrough"
secret = "" # REQUIRED if buy_method = "passthrough"
# request_failure_wait = "10s" # how long to wait after receiving a c2cx request error
# ratelimit_wait = "30s" # how long to wait after being ratelimited by the c2cx API
# check_order_wait = "2s" # how long to wait between requests to check order status on c2cx
# btc_minimum_volume = "0.005"

[web]
# behind_proxy = false  # This must be set to true when behind a proxy for ratelimiting to work
http_addr = "127.0.0.1:7071"
# static_dir = "./web/build"
# throttle_max = 60
# throttle_duration = "60s"
https_addr = "" # OPTIONAL: Serve on HTTPS
auto_tls_host = "" # OPTIONAL: Hostname to use for automatic TLS certs. Used when tls_cert, tls_key unset
tls_cert = ""
tls_key = ""

[admin_panel]
# host = "127.0.0.1:7711"


[dummy]
# fake sender and scanner with admin interface adding fake deposits,
# and viewing and confirmed skycoin transactions
sender = true
scanner = true
# http_addr = "127.0.0.1:4121"<|MERGE_RESOLUTION|>--- conflicted
+++ resolved
@@ -31,22 +31,17 @@
 # initial_scan_height = 492478
 # confirmations_required = 1
 # enabled = true
-<<<<<<< HEAD
-=======
 
->>>>>>> 5d617f9a
 [eth_scanner]
 # scan_period = "5s"
 # initial_scan_height =4654259
 # confirmations_required = 1
 # enabled = false
-<<<<<<< HEAD
+
 [sky_scanner]
 # scan_period = "5s"
 # initial_scan_height =100
 # enabled = false
-=======
->>>>>>> 5d617f9a
 
 [sky_exchanger]
 sky_btc_exchange_rate = "500" # REQUIRED: SKY/BTC exchange rate as a string, can be an int, float or a rational fraction
