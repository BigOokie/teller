--- conflicted
+++ resolved
@@ -18,18 +18,12 @@
 const CoinTypeETH = "ETH"
 
 var (
-<<<<<<< HEAD
 	// scan meta info bucket
 	scanMetaBktPrefix = []byte("scan_meta")
-=======
-	// ScanMetaBkt contains metadata for the scanner
-	ScanMetaBkt = []byte("scan_meta")
->>>>>>> be450b54
 
 	// DepositBkt maps a BTC transaction to a Deposit
 	DepositBkt = []byte("deposit_value")
 
-<<<<<<< HEAD
 	// deposit address bucket
 	depositAddressesKey = "deposit_addresses"
 
@@ -38,11 +32,6 @@
 
 	// unsupported coin type
 	ErrUnsupportedCoinType = errors.New("unsupported coin type")
-=======
-	// DepositAddressesKey is stored in the ScanMetaBkt and maps to a list
-	// of BTC addresses to be scanned
-	DepositAddressesKey = "deposit_addresses"
->>>>>>> be450b54
 )
 
 // DepositsEmptyErr is returned if there are no deposit values
@@ -98,15 +87,7 @@
 	}
 
 	if err := db.Update(func(tx *bolt.Tx) error {
-<<<<<<< HEAD
 		_, err := tx.CreateBucketIfNotExists(depositBkt)
-=======
-		if _, err := tx.CreateBucketIfNotExists(ScanMetaBkt); err != nil {
-			return err
-		}
-
-		_, err := tx.CreateBucketIfNotExists(DepositBkt)
->>>>>>> be450b54
 		return err
 	}); err != nil {
 		return nil, err
@@ -150,12 +131,8 @@
 func (s *Store) getScanAddressesTx(tx *bolt.Tx, coinType string) ([]string, error) {
 	var addrs []string
 
-<<<<<<< HEAD
 	scanBktFullName := dbutil.ByteJoin(scanMetaBktPrefix, coinType, "_")
 	if err := dbutil.GetBucketObject(tx, scanBktFullName, depositAddressesKey, &addrs); err != nil {
-=======
-	if err := dbutil.GetBucketObject(tx, ScanMetaBkt, DepositAddressesKey, &addrs); err != nil {
->>>>>>> be450b54
 		switch err.(type) {
 		case dbutil.ObjectNotExistErr:
 			err = nil
@@ -187,12 +164,8 @@
 
 		addrs = append(addrs, addr)
 
-<<<<<<< HEAD
 		scanBktFullName := dbutil.ByteJoin(scanMetaBktPrefix, coinType, "_")
 		return dbutil.PutBucketValue(tx, scanBktFullName, depositAddressesKey, addrs)
-=======
-		return dbutil.PutBucketValue(tx, ScanMetaBkt, DepositAddressesKey, addrs)
->>>>>>> be450b54
 	})
 }
 
