package proxy

import (
	"context"
	"crypto/tls"
	"fmt"
	"net/http"
	"strings"
	"sync"

	"time"

	"github.com/NYTimes/gziphandler"
	"github.com/unrolled/secure"
	"golang.org/x/crypto/acme/autocert"

	"github.com/skycoin/skycoin/src/cipher"
	"github.com/skycoin/teller/src/daemon"
	"github.com/skycoin/teller/src/httputil"
	"github.com/skycoin/teller/src/logger"
)

const (
	proxyRequestTimeout = time.Second * 5

	shutdownTimeout = time.Second * 5

	// https://blog.cloudflare.com/the-complete-guide-to-golang-net-http-timeouts/
	// The timeout configuration is necessary for public servers, or else
	// connections will be used up
	serverReadTimeout  = time.Second * 10
	serverWriteTimeout = time.Second * 60
	serverIdleTimeout  = time.Second * 120

	// Directory where cached SSL certs from Let's Encrypt are stored
	tlsAutoCertCache = "cert-cache"
)

<<<<<<< HEAD
// var httpErrCodeStr = []string{
// 	http.StatusBadRequest:          "Bad Request",
// 	http.StatusMethodNotAllowed:    "Method Not Allowed",
// 	http.StatusNotAcceptable:       "Not Acceptable",
// 	http.StatusInternalServerError: "Internal Server Error",
// 	http.StatusRequestTimeout:      "Request Timeout",
// }
=======
var httpCodeNames = []string{
	http.StatusBadRequest:           "Bad Request",
	http.StatusMethodNotAllowed:     "Method Not Allowed",
	http.StatusNotAcceptable:        "Not Acceptable",
	http.StatusInternalServerError:  "Internal Server Error",
	http.StatusRequestTimeout:       "Request Timeout",
	http.StatusUnsupportedMediaType: "Unsupported Media Type",
	http.StatusForbidden:            "Forbidden",
}
>>>>>>> ed07e111

type httpServ struct {
	logger.Logger
	Addr          string
	HttpsAddr     string
	StaticDir     string
	HtmlInterface bool
	StartAt       time.Time
	AutoTlsHost   string
	TlsCert       string
	TlsKey        string
	Gateway       *gateway

	httpListener  *http.Server
	httpsListener *http.Server
	quit          chan struct{}
}

func (hs *httpServ) Run() error {
	hs.Println("Http service start")
	if hs.Addr != "" {
		hs.Println("Http service address:", hs.Addr)
	}
	if hs.HttpsAddr != "" {
		hs.Println("Https service address:", hs.HttpsAddr)
	}
	defer hs.Debugln("Http service closed")

	hs.quit = make(chan struct{})

	mux := hs.setupMux()

	if hs.Addr != "" {
		hs.httpListener = setupHttpListener(hs.Addr, hs.HttpsAddr, []string{}, mux)
	}

	handleListenErr := func(f func() error) error {
		if err := f(); err != nil {
			select {
			case <-hs.quit:
				return nil
			default:
				hs.Println("ListenAndServe or ListenAndServeTLS error:", err)
				return fmt.Errorf("http serve failed: %v", err)
			}
		}
		return nil
	}

	if hs.HttpsAddr != "" {
		hs.Println("Using TLS")

		allowedHosts := []string{}
		if hs.AutoTlsHost != "" {
			// When using -auto-tls-host,
			// which implies automatic Let's Encrypt SSL cert generation in production,
			// restrict allowed hosts to this host.
			allowedHosts = []string{hs.AutoTlsHost}
		}

		hs.httpsListener = setupHttpListener(hs.HttpsAddr, hs.HttpsAddr, allowedHosts, mux)

		tlsCert := hs.TlsCert
		tlsKey := hs.TlsKey

		if hs.AutoTlsHost != "" {
			hs.Println("Using Let's Encrypt autocert with host", hs.AutoTlsHost)
			// https://godoc.org/golang.org/x/crypto/acme/autocert
			// https://stackoverflow.com/a/40494806
			certManager := autocert.Manager{
				Prompt:     autocert.AcceptTOS,
				HostPolicy: autocert.HostWhitelist(hs.AutoTlsHost),
				Cache:      autocert.DirCache(tlsAutoCertCache),
			}

			hs.httpsListener.TLSConfig = &tls.Config{
				GetCertificate: certManager.GetCertificate,
			}

			// These will be autogenerated by the autocert middleware
			tlsCert = ""
			tlsKey = ""
		}

		errC := make(chan error)

		if hs.Addr == "" {
			return handleListenErr(func() error {
				return hs.httpsListener.ListenAndServeTLS(tlsCert, tlsKey)
			})
		} else {
			return handleListenErr(func() error {
				var wg sync.WaitGroup
				wg.Add(2)

				go func() {
					defer wg.Done()
					if err := hs.httpsListener.ListenAndServeTLS(tlsCert, tlsKey); err != nil {
						hs.Println("ListenAndServeTLS error:", err)
						errC <- err
					}
				}()

				go func() {
					defer wg.Done()
					if err := hs.httpListener.ListenAndServe(); err != nil {
						hs.Println("ListenAndServe error:", err)
						errC <- err
					}
				}()

				done := make(chan struct{})

				go func() {
					wg.Wait()
					close(done)
				}()

				select {
				case err := <-errC:
					return err
				case <-hs.quit:
					return nil
				case <-done:
					return nil
				}
			})
		}

	} else {
		return handleListenErr(func() error {
			return hs.httpListener.ListenAndServe()
		})
	}

	return nil
}

func setupHttpListener(addr, httpsAddr string, allowedHosts []string, mux *http.ServeMux) *http.Server {
	sslRedirect := true
	if httpsAddr == "" {
		sslRedirect = false
	}

	secureMiddleware := secure.New(secure.Options{
		AllowedHosts: allowedHosts,
		SSLRedirect:  sslRedirect,
		SSLHost:      httpsAddr,

		// https://developer.mozilla.org/en-US/docs/Web/HTTP/CSP
		// FIXME: Web frontend code has inline styles, CSP doesn't work yet
		// ContentSecurityPolicy: "default-src 'self'",

		// Set HSTS to one year, for this domain only, do not add to chrome preload list
		// https://developer.mozilla.org/en-US/docs/Web/HTTP/Headers/Strict-Transport-Security
		STSSeconds:           31536000, // 1 years
		STSIncludeSubdomains: false,
		STSPreload:           false,

		// Deny use in iframes
		// https://developer.mozilla.org/en-US/docs/Web/HTTP/Headers/X-Frame-Options
		FrameDeny: true,

		// Disable MIME sniffing in browsers
		// https://developer.mozilla.org/en-US/docs/Web/HTTP/Headers/X-Content-Type-Options
		ContentTypeNosniff: true,

		// https://developer.mozilla.org/en-US/docs/Web/HTTP/Headers/X-XSS-Protection
		BrowserXssFilter: true,

		// https://developer.mozilla.org/en-US/docs/Web/HTTP/Headers/Referrer-Policy
		// "same-origin" is invalid in chrome
		ReferrerPolicy: "no-referrer",
	})

	return &http.Server{
		Addr:         addr,
		Handler:      secureMiddleware.Handler(mux),
		ReadTimeout:  serverReadTimeout,
		WriteTimeout: serverWriteTimeout,
		IdleTimeout:  serverIdleTimeout,
	}
}

func (hs *httpServ) setupMux() *http.ServeMux {
	mux := http.NewServeMux()

	handleApi := func(path string, f http.HandlerFunc) {
		mux.Handle(path, gziphandler.GzipHandler(httputil.LogHandler(hs.Logger, f)))
	}

	// API Methods
	handleApi("/api/bind", BindHandler(hs))
	handleApi("/api/status", StatusHandler(hs))

	// Static files
	if hs.HtmlInterface {
		mux.Handle("/", gziphandler.GzipHandler(http.FileServer(http.Dir(hs.StaticDir))))
	}

	return mux
}

func (hs *httpServ) Shutdown() {
	if hs.quit != nil {
		close(hs.quit)
	}

	shutdown := func(proto string, ln *http.Server) {
		if ln == nil {
			return
		}
		hs.Printf("Shutting down %s server, %s timeout\n", proto, shutdownTimeout)

		ctx, cancel := context.WithTimeout(context.Background(), shutdownTimeout)
		defer cancel()
<<<<<<< HEAD
		if err := hs.ln.Shutdown(ctx); err != nil {
			hs.Println("HTTP server shutdown error:", err)
=======

		if err := ln.Shutdown(ctx); err != nil {
			hs.Println(proto, "server shutdown error:", err)
>>>>>>> ed07e111
		}
	}

	shutdown("HTTP", hs.httpListener)
	shutdown("HTTPS", hs.httpsListener)

	hs.quit = nil
}

// BindHandler binds skycoin address with a bitcoin address
// Method: POST
// Accept: application/json
// URI: /api/bind
// Args:
//    {"skyaddr": "..."}
func BindHandler(srv *httpServ) http.HandlerFunc {
	return func(w http.ResponseWriter, r *http.Request) {
<<<<<<< HEAD
		if r.Method != "GET" {
			w.Header().Set("Allow", "GET")
			httputil.ErrResponse(w, http.StatusMethodNotAllowed)
			gw.Println(http.StatusText(http.StatusMethodNotAllowed))
			return
		}

		skyAddr := r.FormValue("skyaddr")
		if skyAddr == "" {
			httputil.ErrResponse(w, http.StatusBadRequest)
			gw.Println(http.StatusText(http.StatusBadRequest))
			return
		}
=======
		bindHandler(w, r, srv)
	}
}

type bindRequest struct {
	SkyAddr string `json:"skyaddr"`
}
>>>>>>> ed07e111

func bindHandler(w http.ResponseWriter, r *http.Request, srv *httpServ) {
	w.Header().Set("Accept", "application/json")

	if !validMethod(w, r, srv.Gateway, []string{http.MethodPost}) {
		return
	}

	if r.Header.Get("Content-Type") != "application/json" {
		errorResponse(w, srv.Gateway, http.StatusUnsupportedMediaType)
		return
	}

<<<<<<< HEAD
		rsp, err := gw.BindAddress(cxt, &bindReq)
		if err != nil {
			if err == context.DeadlineExceeded {
				httputil.ErrResponse(w, http.StatusRequestTimeout)
				gw.Println(http.StatusText(http.StatusRequestTimeout))
				return
			}

			httputil.ErrResponse(w, http.StatusInternalServerError)
			gw.Println(err)
			return
		}

		if err := httputil.JSONResponse(w, makeBindHTTPResponse(*rsp)); err != nil {
			gw.Println(err)
		}
=======
	userBindReq := &bindRequest{}
	decoder := json.NewDecoder(r.Body)
	if err := decoder.Decode(&userBindReq); err != nil {
		errorResponse(w, srv.Gateway, http.StatusBadRequest, "Invalid json request body:", err)
		return
	}
	defer r.Body.Close()

	if userBindReq.SkyAddr == "" {
		errorResponse(w, srv.Gateway, http.StatusBadRequest, "Missing skyaddr")
		return
	}

	if !verifySkycoinAddress(w, srv.Gateway, userBindReq.SkyAddr) {
		return
	}

	if !readyToStart(w, srv.Gateway, srv.StartAt) {
		return
	}

	cxt, cancel := context.WithTimeout(r.Context(), proxyRequestTimeout)
	defer cancel()

	daemonBindReq := daemon.BindRequest{SkyAddress: userBindReq.SkyAddr}

	rsp, err := srv.Gateway.BindAddress(cxt, &daemonBindReq)
	if err != nil {
		handleGatewayResponseError(w, srv.Gateway, err)
		return
	}

	if err := jsonResponse(w, makeBindHTTPResponse(*rsp)); err != nil {
		srv.Gateway.Println(err)
>>>>>>> ed07e111
	}
}

// StatusHandler returns the deposit status of specific skycoin address
// Method: GET
// URI: /api/status
// Args:
//     skyaddr
func StatusHandler(srv *httpServ) http.HandlerFunc {
	return func(w http.ResponseWriter, r *http.Request) {
<<<<<<< HEAD
		if r.Method != "GET" {
			w.Header().Set("Allow", "GET")
			httputil.ErrResponse(w, http.StatusMethodNotAllowed)
			gw.Println(http.StatusText(http.StatusMethodNotAllowed))
			return
		}

		skyAddr := r.FormValue("skyaddr")
		if skyAddr == "" {
			httputil.ErrResponse(w, http.StatusBadRequest)
			gw.Println(http.StatusText(http.StatusBadRequest))
			return
		}
=======
		statusHandler(w, r, srv)
	}
}

func statusHandler(w http.ResponseWriter, r *http.Request, srv *httpServ) {
	if !validMethod(w, r, srv.Gateway, []string{http.MethodGet}) {
		return
	}
>>>>>>> ed07e111

	skyAddr := r.URL.Query().Get("skyaddr")
	if skyAddr == "" {
		errorResponse(w, srv.Gateway, http.StatusBadRequest, "Missing skyaddr")
		return
	}

	if !verifySkycoinAddress(w, srv.Gateway, skyAddr) {
		return
	}

	if !readyToStart(w, srv.Gateway, srv.StartAt) {
		return
	}

<<<<<<< HEAD
		rsp, err := gw.GetDepositStatuses(cxt, &stReq)
		if err != nil {
			if err == context.DeadlineExceeded {
				httputil.ErrResponse(w, http.StatusRequestTimeout)
				gw.Println(http.StatusText(http.StatusRequestTimeout))
				return
			}

			httputil.ErrResponse(w, http.StatusInternalServerError)
			gw.Println(err)
			return
		}

		if err := httputil.JSONResponse(w, makeStatusHTTPResponse(*rsp)); err != nil {
			gw.Println(err)
		}
	}
=======
	cxt, cancel := context.WithTimeout(r.Context(), proxyRequestTimeout)
	defer cancel()

	stReq := daemon.StatusRequest{SkyAddress: skyAddr}

	rsp, err := srv.Gateway.GetDepositStatuses(cxt, &stReq)
	if err != nil {
		handleGatewayResponseError(w, srv.Gateway, err)
		return
	}

	if err := jsonResponse(w, makeStatusHTTPResponse(*rsp)); err != nil {
		srv.Gateway.Println(err)
	}
}

func readyToStart(w http.ResponseWriter, gw gatewayer, startAt time.Time) bool {
	if time.Now().UTC().After(startAt.UTC()) {
		return true
	}

	msg := fmt.Sprintf("Event starts at %v", startAt)
	http.Error(w, msg, http.StatusForbidden)
	gw.Println(http.StatusForbidden, msg)

	return false
}

func validMethod(w http.ResponseWriter, r *http.Request, gw gatewayer, allowed []string) bool {
	for _, m := range allowed {
		if r.Method == m {
			return true
		}
	}

	w.Header().Set("Allow", strings.Join(allowed, ", "))

	status := http.StatusMethodNotAllowed
	errorResponse(w, gw, status, "Invalid request method:", r.Method)

	return false
}

func verifySkycoinAddress(w http.ResponseWriter, gw gatewayer, skyAddr string) bool {
	if _, err := cipher.DecodeBase58Address(skyAddr); err != nil {
		msg := fmt.Sprintf("Invalid skycoin address: %v", err)
		http.Error(w, msg, http.StatusBadRequest)
		gw.Println(http.StatusBadRequest, "Invalid skycoin address:", err, skyAddr)
		return false
	}
	return true
}

func handleGatewayResponseError(w http.ResponseWriter, gw gatewayer, err error) {
	if err == nil {
		return
	}

	if err == context.DeadlineExceeded {
		errorResponse(w, gw, http.StatusRequestTimeout)
		return
	}

	errorResponse(w, gw, http.StatusInternalServerError, err)
	return
}

func errorResponse(w http.ResponseWriter, gw gatewayer, code int, msgs ...interface{}) {
	http.Error(w, httpCodeNames[code], code)
	gw.Println(append([]interface{}{code, httpCodeNames[code]}, msgs...)...)
}

func jsonResponse(w http.ResponseWriter, data interface{}) error {
	w.Header().Set("Content-Type", "application/json")
	d, err := json.MarshalIndent(data, "", "    ")
	if err != nil {
		return err
	}

	if _, err := w.Write(d); err != nil {
		return err
	}
	return nil
}

func logHandler(log logger.Logger, hd http.HandlerFunc) http.HandlerFunc {
	return func(w http.ResponseWriter, r *http.Request) {
		t := time.Now()
		hd(w, r)
		log.Printf("HTTP [%s] %dms %s \n", r.Method, time.Since(t)/time.Millisecond, r.URL.String())
	}
>>>>>>> ed07e111
}<|MERGE_RESOLUTION|>--- conflicted
+++ resolved
@@ -3,6 +3,7 @@
 import (
 	"context"
 	"crypto/tls"
+	"encoding/json"
 	"fmt"
 	"net/http"
 	"strings"
@@ -36,36 +37,16 @@
 	tlsAutoCertCache = "cert-cache"
 )
 
-<<<<<<< HEAD
-// var httpErrCodeStr = []string{
-// 	http.StatusBadRequest:          "Bad Request",
-// 	http.StatusMethodNotAllowed:    "Method Not Allowed",
-// 	http.StatusNotAcceptable:       "Not Acceptable",
-// 	http.StatusInternalServerError: "Internal Server Error",
-// 	http.StatusRequestTimeout:      "Request Timeout",
-// }
-=======
-var httpCodeNames = []string{
-	http.StatusBadRequest:           "Bad Request",
-	http.StatusMethodNotAllowed:     "Method Not Allowed",
-	http.StatusNotAcceptable:        "Not Acceptable",
-	http.StatusInternalServerError:  "Internal Server Error",
-	http.StatusRequestTimeout:       "Request Timeout",
-	http.StatusUnsupportedMediaType: "Unsupported Media Type",
-	http.StatusForbidden:            "Forbidden",
-}
->>>>>>> ed07e111
-
 type httpServ struct {
 	logger.Logger
 	Addr          string
-	HttpsAddr     string
+	HTTPSAddr     string
 	StaticDir     string
-	HtmlInterface bool
+	HTMLInterface bool
 	StartAt       time.Time
-	AutoTlsHost   string
-	TlsCert       string
-	TlsKey        string
+	AutoTLSHost   string
+	TLSCert       string
+	TLSKey        string
 	Gateway       *gateway
 
 	httpListener  *http.Server
@@ -78,8 +59,8 @@
 	if hs.Addr != "" {
 		hs.Println("Http service address:", hs.Addr)
 	}
-	if hs.HttpsAddr != "" {
-		hs.Println("Https service address:", hs.HttpsAddr)
+	if hs.HTTPSAddr != "" {
+		hs.Println("Https service address:", hs.HTTPSAddr)
 	}
 	defer hs.Debugln("Http service closed")
 
@@ -88,7 +69,7 @@
 	mux := hs.setupMux()
 
 	if hs.Addr != "" {
-		hs.httpListener = setupHttpListener(hs.Addr, hs.HttpsAddr, []string{}, mux)
+		hs.httpListener = setupHTTPListener(hs.Addr, hs.HTTPSAddr, []string{}, mux)
 	}
 
 	handleListenErr := func(f func() error) error {
@@ -104,29 +85,29 @@
 		return nil
 	}
 
-	if hs.HttpsAddr != "" {
+	if hs.HTTPSAddr != "" {
 		hs.Println("Using TLS")
 
 		allowedHosts := []string{}
-		if hs.AutoTlsHost != "" {
+		if hs.AutoTLSHost != "" {
 			// When using -auto-tls-host,
 			// which implies automatic Let's Encrypt SSL cert generation in production,
 			// restrict allowed hosts to this host.
-			allowedHosts = []string{hs.AutoTlsHost}
-		}
-
-		hs.httpsListener = setupHttpListener(hs.HttpsAddr, hs.HttpsAddr, allowedHosts, mux)
-
-		tlsCert := hs.TlsCert
-		tlsKey := hs.TlsKey
-
-		if hs.AutoTlsHost != "" {
-			hs.Println("Using Let's Encrypt autocert with host", hs.AutoTlsHost)
+			allowedHosts = []string{hs.AutoTLSHost}
+		}
+
+		hs.httpsListener = setupHTTPListener(hs.HTTPSAddr, hs.HTTPSAddr, allowedHosts, mux)
+
+		tlsCert := hs.TLSCert
+		tlsKey := hs.TLSKey
+
+		if hs.AutoTLSHost != "" {
+			hs.Println("Using Let's Encrypt autocert with host", hs.AutoTLSHost)
 			// https://godoc.org/golang.org/x/crypto/acme/autocert
 			// https://stackoverflow.com/a/40494806
 			certManager := autocert.Manager{
 				Prompt:     autocert.AcceptTOS,
-				HostPolicy: autocert.HostWhitelist(hs.AutoTlsHost),
+				HostPolicy: autocert.HostWhitelist(hs.AutoTLSHost),
 				Cache:      autocert.DirCache(tlsAutoCertCache),
 			}
 
@@ -145,55 +126,52 @@
 			return handleListenErr(func() error {
 				return hs.httpsListener.ListenAndServeTLS(tlsCert, tlsKey)
 			})
-		} else {
-			return handleListenErr(func() error {
-				var wg sync.WaitGroup
-				wg.Add(2)
-
-				go func() {
-					defer wg.Done()
-					if err := hs.httpsListener.ListenAndServeTLS(tlsCert, tlsKey); err != nil {
-						hs.Println("ListenAndServeTLS error:", err)
-						errC <- err
-					}
-				}()
-
-				go func() {
-					defer wg.Done()
-					if err := hs.httpListener.ListenAndServe(); err != nil {
-						hs.Println("ListenAndServe error:", err)
-						errC <- err
-					}
-				}()
-
-				done := make(chan struct{})
-
-				go func() {
-					wg.Wait()
-					close(done)
-				}()
-
-				select {
-				case err := <-errC:
-					return err
-				case <-hs.quit:
-					return nil
-				case <-done:
-					return nil
+		}
+		return handleListenErr(func() error {
+			var wg sync.WaitGroup
+			wg.Add(2)
+
+			go func() {
+				defer wg.Done()
+				if err := hs.httpsListener.ListenAndServeTLS(tlsCert, tlsKey); err != nil {
+					hs.Println("ListenAndServeTLS error:", err)
+					errC <- err
 				}
-			})
-		}
-
-	} else {
-		return handleListenErr(func() error {
-			return hs.httpListener.ListenAndServe()
+			}()
+
+			go func() {
+				defer wg.Done()
+				if err := hs.httpListener.ListenAndServe(); err != nil {
+					hs.Println("ListenAndServe error:", err)
+					errC <- err
+				}
+			}()
+
+			done := make(chan struct{})
+
+			go func() {
+				wg.Wait()
+				close(done)
+			}()
+
+			select {
+			case err := <-errC:
+				return err
+			case <-hs.quit:
+				return nil
+			case <-done:
+				return nil
+			}
 		})
 	}
 
-	return nil
-}
-
-func setupHttpListener(addr, httpsAddr string, allowedHosts []string, mux *http.ServeMux) *http.Server {
+	return handleListenErr(func() error {
+		return hs.httpListener.ListenAndServe()
+	})
+
+}
+
+func setupHTTPListener(addr, httpsAddr string, allowedHosts []string, mux *http.ServeMux) *http.Server {
 	sslRedirect := true
 	if httpsAddr == "" {
 		sslRedirect = false
@@ -242,16 +220,16 @@
 func (hs *httpServ) setupMux() *http.ServeMux {
 	mux := http.NewServeMux()
 
-	handleApi := func(path string, f http.HandlerFunc) {
+	handleAPI := func(path string, f http.HandlerFunc) {
 		mux.Handle(path, gziphandler.GzipHandler(httputil.LogHandler(hs.Logger, f)))
 	}
 
 	// API Methods
-	handleApi("/api/bind", BindHandler(hs))
-	handleApi("/api/status", StatusHandler(hs))
+	handleAPI("/api/bind", BindHandler(hs))
+	handleAPI("/api/status", StatusHandler(hs))
 
 	// Static files
-	if hs.HtmlInterface {
+	if hs.HTMLInterface {
 		mux.Handle("/", gziphandler.GzipHandler(http.FileServer(http.Dir(hs.StaticDir))))
 	}
 
@@ -271,14 +249,8 @@
 
 		ctx, cancel := context.WithTimeout(context.Background(), shutdownTimeout)
 		defer cancel()
-<<<<<<< HEAD
-		if err := hs.ln.Shutdown(ctx); err != nil {
+		if err := ln.Shutdown(ctx); err != nil {
 			hs.Println("HTTP server shutdown error:", err)
-=======
-
-		if err := ln.Shutdown(ctx); err != nil {
-			hs.Println(proto, "server shutdown error:", err)
->>>>>>> ed07e111
 		}
 	}
 
@@ -296,96 +268,57 @@
 //    {"skyaddr": "..."}
 func BindHandler(srv *httpServ) http.HandlerFunc {
 	return func(w http.ResponseWriter, r *http.Request) {
-<<<<<<< HEAD
-		if r.Method != "GET" {
-			w.Header().Set("Allow", "GET")
-			httputil.ErrResponse(w, http.StatusMethodNotAllowed)
-			gw.Println(http.StatusText(http.StatusMethodNotAllowed))
-			return
-		}
-
-		skyAddr := r.FormValue("skyaddr")
-		if skyAddr == "" {
-			httputil.ErrResponse(w, http.StatusBadRequest)
-			gw.Println(http.StatusText(http.StatusBadRequest))
-			return
-		}
-=======
-		bindHandler(w, r, srv)
+		w.Header().Set("Accept", "application/json")
+
+		if !validMethod(w, r, srv.Gateway, []string{http.MethodPost}) {
+			return
+		}
+
+		if r.Header.Get("Content-Type") != "application/json" {
+			errorResponse(w, srv.Gateway, http.StatusUnsupportedMediaType)
+			return
+		}
+
+		userBindReq := &bindRequest{}
+		decoder := json.NewDecoder(r.Body)
+		if err := decoder.Decode(&userBindReq); err != nil {
+			errorResponse(w, srv.Gateway, http.StatusBadRequest, "Invalid json request body:", err)
+			return
+		}
+		defer r.Body.Close()
+
+		if userBindReq.SkyAddr == "" {
+			errorResponse(w, srv.Gateway, http.StatusBadRequest, "Missing skyaddr")
+			return
+		}
+
+		if !verifySkycoinAddress(w, srv.Gateway, userBindReq.SkyAddr) {
+			return
+		}
+
+		if !readyToStart(w, srv.Gateway, srv.StartAt) {
+			return
+		}
+
+		cxt, cancel := context.WithTimeout(r.Context(), proxyRequestTimeout)
+		defer cancel()
+
+		daemonBindReq := daemon.BindRequest{SkyAddress: userBindReq.SkyAddr}
+
+		rsp, err := srv.Gateway.BindAddress(cxt, &daemonBindReq)
+		if err != nil {
+			handleGatewayResponseError(w, srv.Gateway, err)
+			return
+		}
+
+		if err := httputil.JSONResponse(w, makeBindHTTPResponse(*rsp)); err != nil {
+			srv.Gateway.Println(err)
+		}
 	}
 }
 
 type bindRequest struct {
 	SkyAddr string `json:"skyaddr"`
-}
->>>>>>> ed07e111
-
-func bindHandler(w http.ResponseWriter, r *http.Request, srv *httpServ) {
-	w.Header().Set("Accept", "application/json")
-
-	if !validMethod(w, r, srv.Gateway, []string{http.MethodPost}) {
-		return
-	}
-
-	if r.Header.Get("Content-Type") != "application/json" {
-		errorResponse(w, srv.Gateway, http.StatusUnsupportedMediaType)
-		return
-	}
-
-<<<<<<< HEAD
-		rsp, err := gw.BindAddress(cxt, &bindReq)
-		if err != nil {
-			if err == context.DeadlineExceeded {
-				httputil.ErrResponse(w, http.StatusRequestTimeout)
-				gw.Println(http.StatusText(http.StatusRequestTimeout))
-				return
-			}
-
-			httputil.ErrResponse(w, http.StatusInternalServerError)
-			gw.Println(err)
-			return
-		}
-
-		if err := httputil.JSONResponse(w, makeBindHTTPResponse(*rsp)); err != nil {
-			gw.Println(err)
-		}
-=======
-	userBindReq := &bindRequest{}
-	decoder := json.NewDecoder(r.Body)
-	if err := decoder.Decode(&userBindReq); err != nil {
-		errorResponse(w, srv.Gateway, http.StatusBadRequest, "Invalid json request body:", err)
-		return
-	}
-	defer r.Body.Close()
-
-	if userBindReq.SkyAddr == "" {
-		errorResponse(w, srv.Gateway, http.StatusBadRequest, "Missing skyaddr")
-		return
-	}
-
-	if !verifySkycoinAddress(w, srv.Gateway, userBindReq.SkyAddr) {
-		return
-	}
-
-	if !readyToStart(w, srv.Gateway, srv.StartAt) {
-		return
-	}
-
-	cxt, cancel := context.WithTimeout(r.Context(), proxyRequestTimeout)
-	defer cancel()
-
-	daemonBindReq := daemon.BindRequest{SkyAddress: userBindReq.SkyAddr}
-
-	rsp, err := srv.Gateway.BindAddress(cxt, &daemonBindReq)
-	if err != nil {
-		handleGatewayResponseError(w, srv.Gateway, err)
-		return
-	}
-
-	if err := jsonResponse(w, makeBindHTTPResponse(*rsp)); err != nil {
-		srv.Gateway.Println(err)
->>>>>>> ed07e111
-	}
 }
 
 // StatusHandler returns the deposit status of specific skycoin address
@@ -395,21 +328,6 @@
 //     skyaddr
 func StatusHandler(srv *httpServ) http.HandlerFunc {
 	return func(w http.ResponseWriter, r *http.Request) {
-<<<<<<< HEAD
-		if r.Method != "GET" {
-			w.Header().Set("Allow", "GET")
-			httputil.ErrResponse(w, http.StatusMethodNotAllowed)
-			gw.Println(http.StatusText(http.StatusMethodNotAllowed))
-			return
-		}
-
-		skyAddr := r.FormValue("skyaddr")
-		if skyAddr == "" {
-			httputil.ErrResponse(w, http.StatusBadRequest)
-			gw.Println(http.StatusText(http.StatusBadRequest))
-			return
-		}
-=======
 		statusHandler(w, r, srv)
 	}
 }
@@ -418,7 +336,6 @@
 	if !validMethod(w, r, srv.Gateway, []string{http.MethodGet}) {
 		return
 	}
->>>>>>> ed07e111
 
 	skyAddr := r.URL.Query().Get("skyaddr")
 	if skyAddr == "" {
@@ -434,25 +351,6 @@
 		return
 	}
 
-<<<<<<< HEAD
-		rsp, err := gw.GetDepositStatuses(cxt, &stReq)
-		if err != nil {
-			if err == context.DeadlineExceeded {
-				httputil.ErrResponse(w, http.StatusRequestTimeout)
-				gw.Println(http.StatusText(http.StatusRequestTimeout))
-				return
-			}
-
-			httputil.ErrResponse(w, http.StatusInternalServerError)
-			gw.Println(err)
-			return
-		}
-
-		if err := httputil.JSONResponse(w, makeStatusHTTPResponse(*rsp)); err != nil {
-			gw.Println(err)
-		}
-	}
-=======
 	cxt, cancel := context.WithTimeout(r.Context(), proxyRequestTimeout)
 	defer cancel()
 
@@ -464,7 +362,7 @@
 		return
 	}
 
-	if err := jsonResponse(w, makeStatusHTTPResponse(*rsp)); err != nil {
+	if err := httputil.JSONResponse(w, makeStatusHTTPResponse(*rsp)); err != nil {
 		srv.Gateway.Println(err)
 	}
 }
@@ -521,28 +419,6 @@
 }
 
 func errorResponse(w http.ResponseWriter, gw gatewayer, code int, msgs ...interface{}) {
-	http.Error(w, httpCodeNames[code], code)
-	gw.Println(append([]interface{}{code, httpCodeNames[code]}, msgs...)...)
-}
-
-func jsonResponse(w http.ResponseWriter, data interface{}) error {
-	w.Header().Set("Content-Type", "application/json")
-	d, err := json.MarshalIndent(data, "", "    ")
-	if err != nil {
-		return err
-	}
-
-	if _, err := w.Write(d); err != nil {
-		return err
-	}
-	return nil
-}
-
-func logHandler(log logger.Logger, hd http.HandlerFunc) http.HandlerFunc {
-	return func(w http.ResponseWriter, r *http.Request) {
-		t := time.Now()
-		hd(w, r)
-		log.Printf("HTTP [%s] %dms %s \n", r.Method, time.Since(t)/time.Millisecond, r.URL.String())
-	}
->>>>>>> ed07e111
+	httputil.ErrResponse(w, code)
+	gw.Println(append([]interface{}{code, http.StatusText(code)}, msgs...)...)
 }